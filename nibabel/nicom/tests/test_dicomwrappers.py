--- conflicted
+++ resolved
@@ -41,22 +41,12 @@
 DATA_FILE_DEC_RSCL = pjoin(IO_DATA_PATH, 'decimal_rescale.dcm')
 DATA_FILE_4D = pjoin(IO_DATA_PATH, '4d_multiframe_test.dcm')
 
-<<<<<<< HEAD
 # This affine from our converted image was shown to match our image spatially
 # with an image from SPM DICOM conversion. We checked the matching with SPM
 # check reg.  We have flipped the first and second rows to allow for rows, cols
 # transpose in current return compared to original case.
-EXPECTED_AFFINE = np.array( ### do this for philips?
-    [[ -1.796875, 0, 0, 115],
-=======
-# This affine from our converted image was shown to match our image
-# spatially with an image from SPM DICOM conversion. We checked the
-# matching with SPM check reg.  We have flipped the first and second
-# rows to allow for rows, cols transpose in current return compared to
-# original case.
 EXPECTED_AFFINE = np.array(  # do this for philips?
     [[-1.796875, 0, 0, 115],
->>>>>>> 379f9a98
      [0, -1.79684984, -0.01570896, 135.028779],
      [0, -0.00940843750, 2.99995887, -78.710481],
      [0, 0, 0, 1]])[:, [1, 0, 2, 3]]
@@ -308,13 +298,7 @@
     assert_true(np.allclose(np.eye(3), np.dot(R, R.T), atol=1e-6))
 
     # Test the threshold for rotation matrix orthogonality
-<<<<<<< HEAD
     d = {}
-=======
-    class FakeData(dict):
-        pass
-    d = FakeData()
->>>>>>> 379f9a98
     d['ImageOrientationPatient'] = [0, 1, 0, 1, 0, 0]
     dw = didw.wrapper_from_data(d)
     assert_array_equal(dw.rotation_matrix, np.eye(3))
@@ -329,13 +313,7 @@
 @dicom_test
 def test_rotation_matrix():
     # Test rotation matrix and slice normal
-<<<<<<< HEAD
     d = {}
-=======
-    class FakeData(dict):
-        pass
-    d = FakeData()
->>>>>>> 379f9a98
     d['ImageOrientationPatient'] = [0, 1, 0, 1, 0, 0]
     dw = didw.wrapper_from_data(d)
     assert_array_equal(dw.rotation_matrix, np.eye(3))
@@ -374,7 +352,6 @@
     assert_not_equal(dw.get_data().dtype, np.object)
 
 
-<<<<<<< HEAD
 def fake_frames(seq_name, field_name, value_seq):
     """ Make fake frames for multiframe testing
 
@@ -394,12 +371,6 @@
         value_seq[n] for n in range(N)
     """
     class Fake(object): pass
-=======
-def fake_frames(div_seq):
-    # Make fake frames for multiframe testing
-    class Fake(dict):
-        pass
->>>>>>> 379f9a98
     frames = []
     for value in value_seq:
         fake_frame = Fake()
@@ -410,7 +381,6 @@
     return frames
 
 
-<<<<<<< HEAD
 class TestMultiFrameWrapper(TestCase):
     # Test MultiframeWrapper
     MINIMAL_MF = {
@@ -424,19 +394,19 @@
         fake_mf = copy(self.MINIMAL_MF)
         MFW = self.WRAPCLASS
         dw = MFW(fake_mf)
-        # No rows, cols, return None
-        assert_equal(dw.image_shape, None)
+        # No rows, cols, raise WrapperError
+        assert_raises(didw.WrapperError, getattr, dw, 'image_shape')
         fake_mf['Rows'] = 64
-        assert_equal(MFW(fake_mf).image_shape, None)
+        assert_raises(didw.WrapperError, getattr, dw, 'image_shape')
         fake_mf.pop('Rows')
         fake_mf['Columns'] = 64
-        assert_equal(MFW(fake_mf).image_shape, None)
+        assert_raises(didw.WrapperError, getattr, dw, 'image_shape')
         fake_mf['Rows'] = 32
-        # Missing frame data, still None
-        assert_equal(MFW(fake_mf).image_shape, None)
-        # Still missing frame data, still None
+        # Missing frame data, raise AssertionError
+        assert_raises(AssertionError, getattr, dw, 'image_shape')
         fake_mf['NumberOfFrames'] = 4
-        assert_equal(MFW(fake_mf).image_shape, None)
+        # PerFrameFunctionalGroupsSequence does not match NumberOfFrames
+        assert_raises(AssertionError, getattr, dw, 'image_shape')
         # Make some fake frame data for 3D
         def my_fake_frames(div_seq):
             return fake_frames('FrameContentSequence',
@@ -669,131 +639,4 @@
         # Decimals are OK
         fake_frame.PixelValueTransformations[0].RescaleSlope = Decimal('3')
         fake_frame.PixelValueTransformations[0].RescaleIntercept = Decimal('-2')
-        assert_array_equal(data * 3 - 2, dw._scale_data(data))
-=======
-def test_multiframe_image_shape():
-    # Check the shape algorithm
-    fake_mf = {  # Minimal contents of dcm_data for this wrapper
-        'PerFrameFunctionalGroupsSequence': [None],
-        'SharedFunctionalGroupsSequence': [None]}
-    MFW = didw.MultiframeWrapper
-    dw = MFW(fake_mf)
-    # initialized object has no shape
-    assert_equal(MFW(fake_mf)._shape, None)
-    # No rows, cols, raise WrapperError
-    assert_raises(didw.WrapperError, getattr, dw, 'image_shape')
-    fake_mf['Rows'] = 64
-    assert_raises(didw.WrapperError, getattr, dw, 'image_shape')
-    fake_mf.pop('Rows')
-    fake_mf['Columns'] = 64
-    assert_raises(didw.WrapperError, getattr, dw, 'image_shape')
-    fake_mf['Rows'] = 32
-    # Missing frame data, raise AssertionError
-    assert_raises(AssertionError, getattr, dw, 'image_shape')
-    fake_mf['NumberOfFrames'] = 4
-    # PerFrameFunctionalGroupsSequence does not match NumberOfFrames
-    assert_raises(AssertionError, getattr, dw, 'image_shape')
-    # Make some fake frame data for 3D
-    div_seq = ((1, 1), (1, 2), (1, 3), (1, 4))
-    frames = fake_frames(div_seq)
-    fake_mf['PerFrameFunctionalGroupsSequence'] = frames
-    assert_equal(MFW(fake_mf).image_shape, (32, 64, 4))
-    # Check stack number matching
-    div_seq = ((1, 1), (1, 2), (1, 3), (2, 4))
-    frames = fake_frames(div_seq)
-    fake_mf['PerFrameFunctionalGroupsSequence'] = frames
-    assert_raises(didw.WrapperError, getattr, MFW(fake_mf), 'image_shape')
-    # Make some fake frame data for 4D
-    fake_mf['NumberOfFrames'] = 6
-    div_seq = ((1, 1, 1), (1, 2, 1), (1, 1, 2), (1, 2, 2),
-               (1, 1, 3), (1, 2, 3))
-    frames = fake_frames(div_seq)
-    fake_mf['PerFrameFunctionalGroupsSequence'] = frames
-    assert_equal(MFW(fake_mf).image_shape, (32, 64, 2, 3))
-    # Check stack number matching for 4D
-    div_seq = ((1, 1, 1), (1, 2, 1), (1, 1, 2), (1, 2, 2),
-               (1, 1, 3), (2, 2, 3))
-    frames = fake_frames(div_seq)
-    fake_mf['PerFrameFunctionalGroupsSequence'] = frames
-    assert_raises(didw.WrapperError, getattr, MFW(fake_mf), 'image_shape')
-    # Check indices can be non-contiguous
-    div_seq = ((1, 1, 1), (1, 2, 1), (1, 1, 3), (1, 2, 3))
-    frames = fake_frames(div_seq)
-    fake_mf['NumberOfFrames'] = 4
-    fake_mf['PerFrameFunctionalGroupsSequence'] = frames
-    assert_equal(MFW(fake_mf).image_shape, (32, 64, 2, 2))
-    # Check indices can include zero
-    div_seq = ((1, 1, 0), (1, 2, 0), (1, 1, 3), (1, 2, 3))
-    frames = fake_frames(div_seq)
-    fake_mf['NumberOfFrames'] = 4
-    fake_mf['PerFrameFunctionalGroupsSequence'] = frames
-    assert_equal(MFW(fake_mf).image_shape, (32, 64, 2, 2))
-
-
-def test_multiframe_iop():
-    # Test Image orient patient for multiframe
-    fake_mf = { # Minimal contents of dcm_data for this wrapper
-        'PerFrameFunctionalGroupsSequence': [None],
-        'SharedFunctionalGroupsSequence': [None]}
-    MFW = didw.MultiframeWrapper
-    dw = MFW(fake_mf)
-    assert_raises(didw.WrapperError, getattr, dw, 'image_orient_patient')
-    # Make a fake frame
-    class Fake(object): pass
-    fake_frame = Fake()
-    fake_element = Fake()
-    fake_element.ImageOrientationPatient = [0, 1, 0, 1, 0, 0]
-    fake_frame.PlaneOrientationSequence = [fake_element]
-    fake_mf['SharedFunctionalGroupsSequence'] = [fake_frame]
-    assert_array_equal(MFW(fake_mf).image_orient_patient,
-                       [[0, 1], [1, 0], [0, 0]])
-    fake_mf['SharedFunctionalGroupsSequence'] = [None]
-    assert_raises(didw.WrapperError,
-                  getattr, MFW(fake_mf), 'image_orient_patient')
-    fake_mf['PerFrameFunctionalGroupsSequence'] = [fake_frame]
-    assert_array_equal(MFW(fake_mf).image_orient_patient,
-                       [[0, 1], [1, 0], [0, 0]])
-
-
-def test_multiframe_image_position():
-    # Test image_position property for multiframe
-    fake_mf = { # Minimal contents of dcm_data for this wrapper
-        'PerFrameFunctionalGroupsSequence': [None],
-        'SharedFunctionalGroupsSequence': [None]}
-    MFW = didw.MultiframeWrapper
-    dw = MFW(fake_mf)
-    assert_raises(didw.WrapperError, getattr, dw, 'image_position')
-    class Fake(object): pass
-    fake_frame = Fake()
-    fake_element = Fake()
-    fake_element.ImagePositionPatient = [-2.0, 3., 7]
-    fake_frame.PlanePositions = [fake_element]
-    fake_mf['SharedFunctionalGroupsSequence'] = [fake_frame]
-    assert_array_equal(MFW(fake_mf).image_position, [-2, 3, 7])
-    fake_mf['SharedFunctionalGroupsSequence'] = [None]
-    assert_raises(didw.WrapperError,
-                  getattr, MFW(fake_mf), 'image_position')
-    fake_mf['PerFrameFunctionalGroupsSequence'] = [fake_frame]
-    assert_array_equal(MFW(fake_mf).image_position, [-2, 3, 7])
-    # Check lists of Decimals work
-    fake_element.ImagePositionPatient = [Decimal(v) for v in [-2, 3, 7]]
-    assert_array_equal(MFW(fake_mf).image_position, [-2, 3, 7])
-    assert_equal(MFW(fake_mf).image_position.dtype, float)
-
-
-@dicom_test
-def test_multiframe_affine():
-    #Make sure we find orientation/position/spacing info
-    dw = didw.wrapper_from_file(DATA_FILE_4D)
-    dw.get_affine()
-
-
-@dicom_test
-def test_multiframe_data():
-    #The data in this file is (initially) a 1D gradient so it compresses well.
-    #This just tests that the data ordering produces a consistent result.
-    dw = didw.wrapper_from_file(DATA_FILE_4D)
-    dat_str = dw.get_data().tostring()
-    assert_equal(sha1(dat_str).hexdigest(),
-                 '149323269b0af92baa7508e19ca315240f77fa8c')
->>>>>>> 379f9a98
+        assert_array_equal(data * 3 - 2, dw._scale_data(data))